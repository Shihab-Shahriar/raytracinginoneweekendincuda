--- conflicted
+++ resolved
@@ -28,11 +28,7 @@
 // it was blowing up the stack, so we have to turn this into a
 // limited-depth loop instead.  Later code in the book limits to a max
 // depth of 50, so we adapt this a few chapters early on the GPU.
-<<<<<<< HEAD
-__device__ vec3 color(const ray& r, hitable **world, curandStatePhilox4_32_10_t *local_rand_state) {
-=======
 __device__ vec3 color(const ray& r, hitable **world, RNG &local_rand_state) {
->>>>>>> 3e3dcabb
     ray cur_ray = r;
     vec3 cur_attenuation = vec3(1.0,1.0,1.0);
     for(int i = 0; i < 50; i++) {
@@ -58,15 +54,6 @@
     return vec3(0.0,0.0,0.0); // exceeded recursion
 }
 
-<<<<<<< HEAD
-__global__ void rand_init(curandStatePhilox4_32_10_t *rand_state) {
-    if (threadIdx.x == 0 && blockIdx.x == 0) {
-        curand_init(1984, 0, 0, rand_state);
-    }
-}
-
-__global__ void render_init(int max_x, int max_y, curandStatePhilox4_32_10_t *rand_state) {
-=======
 // __global__ void rand_init(curandState *rand_state) {
 //     if (threadIdx.x == 0 && blockIdx.x == 0) {
 //         curand_init(1984, 0, 0, rand_state);
@@ -86,7 +73,6 @@
 // }
 
 __global__ void render(vec3 *fb, int max_x, int max_y, int ns, camera **cam, hitable **world) {
->>>>>>> 3e3dcabb
     int i = threadIdx.x + blockIdx.x * blockDim.x;
     int j = threadIdx.y + blockIdx.y * blockDim.y;
     if((i >= max_x) || (j >= max_y)) return;
@@ -94,15 +80,6 @@
     //curandState local_rand_state = rand_state[pixel_index];
     RNG local_rand_state(1984+pixel_index, 0);
 
-<<<<<<< HEAD
-__global__ void render(vec3 *fb, int max_x, int max_y, int ns, camera **cam, hitable **world, curandStatePhilox4_32_10_t *rand_state) {
-    int i = threadIdx.x + blockIdx.x * blockDim.x;
-    int j = threadIdx.y + blockIdx.y * blockDim.y;
-    if((i >= max_x) || (j >= max_y)) return;
-    int pixel_index = j*max_x + i;
-    curandStatePhilox4_32_10_t local_rand_state = rand_state[pixel_index];
-=======
->>>>>>> 3e3dcabb
     vec3 col(0,0,0);
     for(int s=0; s < ns; s++) {
         float u = float(i + local_rand_state.rand()) / float(max_x);
@@ -119,11 +96,6 @@
 }
 
 
-<<<<<<< HEAD
-__global__ void create_world(hitable **d_list, hitable **d_world, camera **d_camera, int nx, int ny, curandStatePhilox4_32_10_t *rand_state) {
-    if (threadIdx.x == 0 && blockIdx.x == 0) {
-        curandStatePhilox4_32_10_t local_rand_state = *rand_state;
-=======
 #define RND (local_rand_state.rand())
 
 __global__ void create_world(hitable **d_list, hitable **d_world, camera **d_camera, int nx, int ny) {
@@ -131,7 +103,6 @@
         //curandState local_rand_state = *rand_state;
 
         RNG local_rand_state(1984, 0);
->>>>>>> 3e3dcabb
         d_list[0] = new sphere(vec3(0,-1000.0,-1), 1000,
                                new lambertian(vec3(0.5, 0.5, 0.5)));
         int i = 1;
@@ -199,17 +170,10 @@
     checkCudaErrors(cudaMallocManaged((void **)&fb, fb_size));
     
     // allocate random state
-<<<<<<< HEAD
-    curandStatePhilox4_32_10_t *d_rand_state;
-    checkCudaErrors(cudaMalloc((void **)&d_rand_state, num_pixels*sizeof(curandStatePhilox4_32_10_t)));
-    curandStatePhilox4_32_10_t *d_rand_state2;
-    checkCudaErrors(cudaMalloc((void **)&d_rand_state2, 1*sizeof(curandStatePhilox4_32_10_t)));
-=======
     // curandState *d_rand_state;
     // checkCudaErrors(cudaMalloc((void **)&d_rand_state, num_pixels*sizeof(curandState)));
     // curandState *d_rand_state2;
     // checkCudaErrors(cudaMalloc((void **)&d_rand_state2, 1*sizeof(curandState)));
->>>>>>> 3e3dcabb
 
     // we need that 2nd random state to be initialized for the world creation
     // rand_init<<<1,1>>>(d_rand_state2);
